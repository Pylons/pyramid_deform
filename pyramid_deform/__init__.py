--- conflicted
+++ resolved
@@ -15,17 +15,10 @@
 
     def __call__(self):
         use_ajax = getattr(self, 'use_ajax', False)
-<<<<<<< HEAD
-        ajax_options = getattr(self, 'ajax_options', '')
+        ajax_options = getattr(self, 'ajax_options', '{}')
         self.schema = self.schema.bind(request=self.request)
         form = self.form_class(self.schema, buttons=self.buttons,
                                use_ajax=use_ajax, ajax_options=ajax_options)
-=======
-        ajax_options = getattr(self, 'ajax_options', '{}')
-        schema = self.schema.bind(request=self.request)
-        form = self.form_class(schema, buttons=self.buttons, use_ajax=use_ajax,
-                               ajax_options=ajax_options)
->>>>>>> e9ec7177
         self.before(form)
         reqts = form.get_widget_resources()
         result = None
